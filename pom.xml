--- conflicted
+++ resolved
@@ -9,11 +9,8 @@
 
     <artifactId>jobConfigHistory</artifactId>
     <packaging>hpi</packaging>
-<<<<<<< HEAD
-    <version>2.13-SNAPSHOT</version>
-=======
     <version>2.14-SNAPSHOT</version>
->>>>>>> 46a3f348
+
     <name>Jenkins Job Configuration History Plugin</name>
     <description>Saves copies of job and system configurations.</description>
     <url>http://wiki.jenkins-ci.org/display/JENKINS/JobConfigHistory+Plugin</url>
@@ -25,11 +22,7 @@
         <connection>scm:git:git://github.com/jenkinsci/jobConfigHistory-plugin.git</connection>
         <developerConnection>scm:git:git@github.com:jenkinsci/jobConfigHistory-plugin.git</developerConnection>
         <url>https://github.com/jenkinsci/jobConfigHistory-plugin</url>
-<<<<<<< HEAD
       <tag>HEAD</tag>
-=======
-      <tag>SECURITY-140</tag>
->>>>>>> 46a3f348
   </scm>
     <ciManagement>
         <system>Jenkins</system>
